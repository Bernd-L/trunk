use std::collections::HashMap;
use std::net::IpAddr;
use std::path::PathBuf;
use std::str::FromStr;
use std::sync::Arc;

use anyhow::{Context, Result};
use axum::http::Uri;
use clap::Args;
use serde::{Deserialize, Deserializer};

use crate::common::parse_public_url;
use crate::config::{RtcBuild, RtcClean, RtcServe, RtcWatch};
use crate::pipelines::PipelineStage;

/// Config options for the build system.
#[derive(Clone, Debug, Default, Deserialize, Args)]
pub struct ConfigOptsBuild {
    /// The index HTML file to drive the bundling process [default: index.html]
    #[clap(parse(from_os_str))]
    pub target: Option<PathBuf>,
    /// Build in release mode [default: false]
    #[clap(long)]
    #[serde(default)]
    pub release: bool,
    /// The output dir for all final assets [default: dist]
    #[clap(short, long, parse(from_os_str))]
    pub dist: Option<PathBuf>,
    /// The public URL from which assets are to be served [default: /]
    #[clap(long, parse(from_str=parse_public_url))]
    pub public_url: Option<String>,
<<<<<<< HEAD
    /// Build without default features [default: false]
    #[structopt(long)]
    #[serde(default)]
    pub no_default_features: bool,
    /// Build with all features [default: false]
    #[structopt(long)]
    #[serde(default)]
    pub all_features: bool,
    /// The public URL from which assets are to be served [default: /]
    #[structopt(long)]
    pub features: Option<String>,
=======
    /// Whether to include hash values in the output file names [default: true]
    #[clap(long)]
    pub filehash: Option<bool>,
    /// Optional pattern for the app loader script [default: None]
    ///
    /// Patterns should include the sequences `{base}`, `{wasm}`, and `{js}` in order to
    /// properly load the application. Other sequences may be included corresponding
    /// to key/value pairs provided in `pattern_params`.
    ///
    /// These values can only be provided via config file.
    #[clap(skip)]
    #[serde(default)]
    pub pattern_script: Option<String>,
    /// Optional pattern for the app preload element [default: None]
    ///
    /// Patterns should include the sequences `{base}`, `{wasm}`, and `{js}` in order to
    /// properly preload the application. Other sequences may be included corresponding
    /// to key/value pairs provided in `pattern_params`.
    ///
    /// These values can only be provided via config file.
    #[clap(skip)]
    #[serde(default)]
    pub pattern_preload: Option<String>,
    #[clap(skip)]
    #[serde(default)]
    /// Optional replacement parameters corresponding to the patterns provided in
    /// `pattern_script` and `pattern_preload`.
    ///
    /// When a pattern is being replaced with its corresponding value from this map, if the value
    /// is prefixed with the symbol `@`, then the value is expected to be a file path, and the
    /// pattern will be replaced with the contents of the target file. This allows insertion of
    /// some big JSON state or even HTML files as a part of the `index.html` build.
    ///
    /// Trunk will automatically insert the `base`, `wasm` and `js` key/values into this map. In
    /// order for the app to be loaded properly, the patterns `{base}`, `{wasm}` and `{js}` should
    /// be used in `pattern_script` and `pattern_preload`.
    ///
    /// These values can only be provided via config file.
    pub pattern_params: Option<HashMap<String, String>>,
>>>>>>> 5c799dc3
}

/// Config options for the watch system.
#[derive(Clone, Debug, Default, Deserialize, Args)]
pub struct ConfigOptsWatch {
    /// Watch specific file(s) or folder(s) [default: build target parent folder]
    #[clap(short, long, parse(from_os_str), value_name = "path")]
    pub watch: Option<Vec<PathBuf>>,
    /// Paths to ignore [default: []]
    #[clap(short, long, parse(from_os_str), value_name = "path")]
    pub ignore: Option<Vec<PathBuf>>,
}

/// Config options for the serve system.
#[derive(Clone, Debug, Default, Deserialize, Args)]
pub struct ConfigOptsServe {
    /// The address to serve on [default: 127.0.0.1]
    #[clap(long)]
    pub address: Option<IpAddr>,
    /// The port to serve on [default: 8080]
    #[clap(long)]
    pub port: Option<u16>,
    /// Open a browser tab once the initial build is complete [default: false]
    #[clap(long)]
    #[serde(default)]
    pub open: bool,
    /// A URL to which requests will be proxied [default: None]
    #[clap(long = "proxy-backend")]
    #[serde(default, deserialize_with = "deserialize_uri")]
    pub proxy_backend: Option<Uri>,
    /// The URI on which to accept requests which are to be rewritten and proxied to backend
    /// [default: None]
    #[clap(long = "proxy-rewrite")]
    #[serde(default)]
    pub proxy_rewrite: Option<String>,
    /// Configure the proxy for handling WebSockets [default: false]
    #[clap(long = "proxy-ws")]
    #[serde(default)]
    pub proxy_ws: bool,
    /// Configure the proxy to accept insecure requests [default: false]
    #[clap(long = "proxy-insecure")]
    #[serde(default)]
    pub proxy_insecure: bool,
    /// Disable auto-reload of the web app [default: false]
    #[clap(long = "no-autoreload")]
    #[serde(default)]
    pub no_autoreload: bool,
}

/// Config options for the serve system.
#[derive(Clone, Debug, Default, Deserialize, Args)]
pub struct ConfigOptsClean {
    /// The output dir for all final assets [default: dist]
    #[clap(short, long, parse(from_os_str))]
    pub dist: Option<PathBuf>,
    /// Optionally perform a cargo clean [default: false]
    #[clap(long)]
    #[serde(default)]
    pub cargo: bool,
}

/// Config options for automatic application downloads.
#[derive(Clone, Debug, Default, Deserialize)]
pub struct ConfigOptsTools {
    /// Version of `dart-sass` to use.
    pub sass: Option<String>,
    /// Version of `wasm-bindgen` to use.
    pub wasm_bindgen: Option<String>,
    /// Version of `wasm-opt` to use.
    pub wasm_opt: Option<String>,
}

/// Config options for building proxies.
///
/// NOTE WELL: this configuration type is different from the others inasmuch as it is only used
/// when parsing the `Trunk.toml` config file. It is not intended to be configured via CLI or env
/// vars.
#[derive(Clone, Debug, Deserialize)]
pub struct ConfigOptsProxy {
    /// The URL of the backend to which requests are to be proxied.
    #[serde(deserialize_with = "deserialize_uri")]
    pub backend: Uri,
    /// An optional URI prefix which is to be used as the base URI for proxying requests, which
    /// defaults to the URI of the backend.
    ///
    /// When a value is specified, requests received on this URI will have this URI segment
    /// replaced with the URI of the `backend`.
    pub rewrite: Option<String>,
    /// Configure the proxy for handling WebSockets.
    #[serde(default)]
    pub ws: bool,
    /// Configure the proxy to accept insecure certificates.
    #[serde(default)]
    pub insecure: bool,
}

/// Config options for build system hooks.
#[derive(Clone, Debug, Deserialize)]
#[serde(rename_all = "snake_case")]
pub struct ConfigOptsHook {
    /// The stage in the build process to execute this hook.
    pub stage: PipelineStage,
    /// The command to run for this hook.
    pub command: String,
    /// Any arguments to pass to the command.
    #[serde(default)]
    pub command_arguments: Vec<String>,
}

/// Deserialize a Uri from a string.
fn deserialize_uri<'de, D, T>(data: D) -> std::result::Result<T, D::Error>
where
    D: Deserializer<'de>,
    T: std::convert::From<Uri>,
{
    let val = String::deserialize(data)?;
    Uri::from_str(val.as_str())
        .map(Into::into)
        .map_err(|err| serde::de::Error::custom(err.to_string()))
}

/// A model of all potential configuration options for the Trunk CLI system.
#[derive(Clone, Debug, Default, Deserialize)]
pub struct ConfigOpts {
    pub build: Option<ConfigOptsBuild>,
    pub watch: Option<ConfigOptsWatch>,
    pub serve: Option<ConfigOptsServe>,
    pub clean: Option<ConfigOptsClean>,
    pub tools: Option<ConfigOptsTools>,
    pub proxy: Option<Vec<ConfigOptsProxy>>,
    pub hooks: Option<Vec<ConfigOptsHook>>,
}

impl ConfigOpts {
    /// Extract the runtime config for the build system based on all config layers.
    pub fn rtc_build(cli_build: ConfigOptsBuild, config: Option<PathBuf>) -> Result<Arc<RtcBuild>> {
        let base_layer = Self::file_and_env_layers(config)?;
        let build_layer = Self::cli_opts_layer_build(cli_build, base_layer);
        let build_opts = build_layer.build.unwrap_or_default();
        let tools_opts = build_layer.tools.unwrap_or_default();
        let hooks_opts = build_layer.hooks.unwrap_or_default();
        Ok(Arc::new(RtcBuild::new(
            build_opts, tools_opts, hooks_opts, false,
        )?))
    }

    /// Extract the runtime config for the watch system based on all config layers.
    pub fn rtc_watch(
        cli_build: ConfigOptsBuild,
        cli_watch: ConfigOptsWatch,
        config: Option<PathBuf>,
    ) -> Result<Arc<RtcWatch>> {
        let base_layer = Self::file_and_env_layers(config)?;
        let build_layer = Self::cli_opts_layer_build(cli_build, base_layer);
        let watch_layer = Self::cli_opts_layer_watch(cli_watch, build_layer);
        let build_opts = watch_layer.build.unwrap_or_default();
        let watch_opts = watch_layer.watch.unwrap_or_default();
        let tools_opts = watch_layer.tools.unwrap_or_default();
        let hooks_opts = watch_layer.hooks.unwrap_or_default();
        Ok(Arc::new(RtcWatch::new(
            build_opts, watch_opts, tools_opts, hooks_opts, false,
        )?))
    }

    /// Extract the runtime config for the serve system based on all config layers.
    pub fn rtc_serve(
        cli_build: ConfigOptsBuild,
        cli_watch: ConfigOptsWatch,
        cli_serve: ConfigOptsServe,
        config: Option<PathBuf>,
    ) -> Result<Arc<RtcServe>> {
        let base_layer = Self::file_and_env_layers(config)?;
        let build_layer = Self::cli_opts_layer_build(cli_build, base_layer);
        let watch_layer = Self::cli_opts_layer_watch(cli_watch, build_layer);
        let serve_layer = Self::cli_opts_layer_serve(cli_serve, watch_layer);
        let build_opts = serve_layer.build.unwrap_or_default();
        let watch_opts = serve_layer.watch.unwrap_or_default();
        let serve_opts = serve_layer.serve.unwrap_or_default();
        let tools_opts = serve_layer.tools.unwrap_or_default();
        let hooks_opts = serve_layer.hooks.unwrap_or_default();
        Ok(Arc::new(RtcServe::new(
            build_opts,
            watch_opts,
            serve_opts,
            tools_opts,
            hooks_opts,
            serve_layer.proxy,
        )?))
    }

    /// Extract the runtime config for the clean system based on all config layers.
    pub fn rtc_clean(cli_clean: ConfigOptsClean, config: Option<PathBuf>) -> Result<Arc<RtcClean>> {
        let base_layer = Self::file_and_env_layers(config)?;
        let clean_layer = Self::cli_opts_layer_clean(cli_clean, base_layer);
        let clean_opts = clean_layer.clean.unwrap_or_default();
        Ok(Arc::new(RtcClean::new(clean_opts)))
    }

    /// Return the full configuration based on config file & environment variables.
    pub fn full(config: Option<PathBuf>) -> Result<Self> {
        Self::file_and_env_layers(config)
    }

    fn cli_opts_layer_build(cli: ConfigOptsBuild, cfg_base: Self) -> Self {
        let opts = ConfigOptsBuild {
            target: cli.target,
            release: cli.release,
            dist: cli.dist,
            public_url: cli.public_url,
<<<<<<< HEAD
            no_default_features: cli.no_default_features,
            all_features: cli.all_features,
            features: cli.features,
=======
            filehash: cli.filehash,
            pattern_script: cli.pattern_script,
            pattern_preload: cli.pattern_preload,
            pattern_params: cli.pattern_params,
>>>>>>> 5c799dc3
        };
        let cfg_build = ConfigOpts {
            build: Some(opts),
            watch: None,
            serve: None,
            clean: None,
            tools: None,
            proxy: None,
            hooks: None,
        };
        Self::merge(cfg_base, cfg_build)
    }

    fn cli_opts_layer_watch(cli: ConfigOptsWatch, cfg_base: Self) -> Self {
        let opts = ConfigOptsWatch {
            watch: cli.watch,
            ignore: cli.ignore,
        };
        let cfg = ConfigOpts {
            build: None,
            watch: Some(opts),
            serve: None,
            clean: None,
            tools: None,
            proxy: None,
            hooks: None,
        };
        Self::merge(cfg_base, cfg)
    }

    fn cli_opts_layer_serve(cli: ConfigOptsServe, cfg_base: Self) -> Self {
        let opts = ConfigOptsServe {
            address: cli.address,
            port: cli.port,
            open: cli.open,
            proxy_backend: cli.proxy_backend,
            proxy_rewrite: cli.proxy_rewrite,
            proxy_insecure: cli.proxy_insecure,
            proxy_ws: cli.proxy_ws,
            no_autoreload: cli.no_autoreload,
        };
        let cfg = ConfigOpts {
            build: None,
            watch: None,
            serve: Some(opts),
            clean: None,
            tools: None,
            proxy: None,
            hooks: None,
        };
        Self::merge(cfg_base, cfg)
    }

    fn cli_opts_layer_clean(cli: ConfigOptsClean, cfg_base: Self) -> Self {
        let opts = ConfigOptsClean {
            dist: cli.dist,
            cargo: cli.cargo,
        };
        let cfg = ConfigOpts {
            build: None,
            watch: None,
            serve: None,
            clean: Some(opts),
            tools: None,
            proxy: None,
            hooks: None,
        };
        Self::merge(cfg_base, cfg)
    }

    fn file_and_env_layers(path: Option<PathBuf>) -> Result<Self> {
        let toml_cfg = Self::from_file(path)?;
        let env_cfg = Self::from_env().context("error reading trunk env var config")?;
        let cfg = Self::merge(toml_cfg, env_cfg);
        Ok(cfg)
    }

    /// Read runtime config from a `Trunk.toml` file at the target path.
    ///
    /// NOTE WELL: any paths specified in a Trunk.toml file must be interpreted as being relative
    /// to the file itself.
    fn from_file(path: Option<PathBuf>) -> Result<Self> {
        let mut trunk_toml_path = path.unwrap_or_else(|| "Trunk.toml".into());
        if !trunk_toml_path.exists() {
            return Ok(Default::default());
        }
        if !trunk_toml_path.is_absolute() {
            trunk_toml_path = trunk_toml_path.canonicalize().with_context(|| {
                format!(
                    "error getting canonical path to Trunk config file {:?}",
                    &trunk_toml_path
                )
            })?;
        }
        let cfg_bytes = std::fs::read(&trunk_toml_path).context("error reading config file")?;
        let mut cfg: Self = toml::from_slice(&cfg_bytes)
            .context("error reading config file contents as TOML data")?;
        if let Some(parent) = trunk_toml_path.parent() {
            if let Some(build) = cfg.build.as_mut() {
                if let Some(target) = build.target.as_mut() {
                    if !target.is_absolute() {
                        *target =
                            std::fs::canonicalize(parent.join(&target)).with_context(|| {
                                format!(
                                    "error taking canonical path to [build].target {:?} in {:?}",
                                    target, trunk_toml_path
                                )
                            })?;
                    }
                }
                if let Some(dist) = build.dist.as_mut() {
                    if !dist.is_absolute() {
                        *dist = parent.join(&dist);
                    }
                }
            }
            if let Some(watch) = cfg.watch.as_mut() {
                if let Some(watch_paths) = watch.watch.as_mut() {
                    for path in watch_paths.iter_mut() {
                        if !path.is_absolute() {
                            *path =
                                std::fs::canonicalize(parent.join(&path)).with_context(|| {
                                    format!(
                                        "error taking canonical path to [watch].watch {:?} in {:?}",
                                        path, trunk_toml_path
                                    )
                                })?;
                        }
                    }
                }
                if let Some(ignore_paths) = watch.ignore.as_mut() {
                    for path in ignore_paths.iter_mut() {
                        if !path.is_absolute() {
                            *path =
                                std::fs::canonicalize(parent.join(&path)).with_context(|| {
                                    format!(
                                        "error taking canonical path to [watch].ignore {:?} in \
                                         {:?}",
                                        path, trunk_toml_path
                                    )
                                })?;
                        }
                    }
                }
            }
            if let Some(clean) = cfg.clean.as_mut() {
                if let Some(dist) = clean.dist.as_mut() {
                    if !dist.is_absolute() {
                        *dist = parent.join(&dist);
                    }
                }
            }
        }
        Ok(cfg)
    }

    fn from_env() -> Result<Self> {
        Ok(ConfigOpts {
            build: Some(envy::prefixed("TRUNK_BUILD_").from_env()?),
            watch: Some(envy::prefixed("TRUNK_WATCH_").from_env()?),
            serve: Some(envy::prefixed("TRUNK_SERVE_").from_env()?),
            clean: Some(envy::prefixed("TRUNK_CLEAN_").from_env()?),
            tools: Some(envy::prefixed("TRUNK_TOOLS_").from_env()?),
            proxy: None,
            hooks: None,
        })
    }

    /// Merge the given layers, where the `greater` layer takes precedence.
    fn merge(mut lesser: Self, mut greater: Self) -> Self {
        greater.build = match (lesser.build.take(), greater.build.take()) {
            (None, None) => None,
            (Some(val), None) | (None, Some(val)) => Some(val),
            (Some(l), Some(mut g)) => {
                g.target = g.target.or(l.target);
                g.dist = g.dist.or(l.dist);
                g.public_url = g.public_url.or(l.public_url);
                g.filehash = g.filehash.or(l.filehash);
                // NOTE: this can not be disabled in the cascade.
                if l.release {
                    g.release = true;
                }
                g.pattern_preload = g.pattern_preload.or(l.pattern_preload);
                g.pattern_script = g.pattern_script.or(l.pattern_script);
                g.pattern_params = g.pattern_params.or(l.pattern_params);
                Some(g)
            }
        };
        greater.watch = match (lesser.watch.take(), greater.watch.take()) {
            (None, None) => None,
            (Some(val), None) | (None, Some(val)) => Some(val),
            (Some(l), Some(mut g)) => {
                g.watch = g.watch.or(l.watch);
                g.ignore = g.ignore.or(l.ignore);
                Some(g)
            }
        };
        greater.serve = match (lesser.serve.take(), greater.serve.take()) {
            (None, None) => None,
            (Some(val), None) | (None, Some(val)) => Some(val),
            (Some(l), Some(mut g)) => {
                g.proxy_backend = g.proxy_backend.or(l.proxy_backend);
                g.proxy_rewrite = g.proxy_rewrite.or(l.proxy_rewrite);
                g.address = g.address.or(l.address);
                g.port = g.port.or(l.port);
                g.proxy_ws = g.proxy_ws || l.proxy_ws;
                // NOTE: this can not be disabled in the cascade.
                if l.no_autoreload {
                    g.no_autoreload = true;
                }
                // NOTE: this can not be disabled in the cascade.
                if l.open {
                    g.open = true;
                }
                Some(g)
            }
        };
        greater.tools = match (lesser.tools.take(), greater.tools.take()) {
            (None, None) => None,
            (Some(val), None) | (None, Some(val)) => Some(val),
            (Some(l), Some(mut g)) => {
                g.sass = g.sass.or(l.sass);
                g.wasm_bindgen = g.wasm_bindgen.or(l.wasm_bindgen);
                g.wasm_opt = g.wasm_opt.or(l.wasm_opt);
                Some(g)
            }
        };
        greater.clean = match (lesser.clean.take(), greater.clean.take()) {
            (None, None) => None,
            (Some(val), None) | (None, Some(val)) => Some(val),
            (Some(l), Some(mut g)) => {
                g.dist = g.dist.or(l.dist);
                // NOTE: this can not be disabled in the cascade.
                if l.cargo {
                    g.cargo = true;
                }
                Some(g)
            }
        };
        greater.proxy = match (lesser.proxy.take(), greater.proxy.take()) {
            (None, None) => None,
            (Some(val), None) | (None, Some(val)) => Some(val),
            (Some(_), Some(g)) => Some(g), // No meshing/merging. Only take the greater value.
        };
        greater.hooks = match (lesser.hooks.take(), greater.hooks.take()) {
            (None, None) => None,
            (Some(val), None) | (None, Some(val)) => Some(val),
            (Some(_), Some(g)) => Some(g), // No meshing/merging. Only take the greater value.
        };
        greater
    }
}<|MERGE_RESOLUTION|>--- conflicted
+++ resolved
@@ -29,19 +29,17 @@
     /// The public URL from which assets are to be served [default: /]
     #[clap(long, parse(from_str=parse_public_url))]
     pub public_url: Option<String>,
-<<<<<<< HEAD
     /// Build without default features [default: false]
-    #[structopt(long)]
+    #[clap(long)]
     #[serde(default)]
     pub no_default_features: bool,
     /// Build with all features [default: false]
-    #[structopt(long)]
+    #[clap(long)]
     #[serde(default)]
     pub all_features: bool,
     /// The public URL from which assets are to be served [default: /]
-    #[structopt(long)]
+    #[clap(long)]
     pub features: Option<String>,
-=======
     /// Whether to include hash values in the output file names [default: true]
     #[clap(long)]
     pub filehash: Option<bool>,
@@ -81,7 +79,6 @@
     ///
     /// These values can only be provided via config file.
     pub pattern_params: Option<HashMap<String, String>>,
->>>>>>> 5c799dc3
 }
 
 /// Config options for the watch system.
@@ -291,16 +288,13 @@
             release: cli.release,
             dist: cli.dist,
             public_url: cli.public_url,
-<<<<<<< HEAD
             no_default_features: cli.no_default_features,
             all_features: cli.all_features,
             features: cli.features,
-=======
             filehash: cli.filehash,
             pattern_script: cli.pattern_script,
             pattern_preload: cli.pattern_preload,
             pattern_params: cli.pattern_params,
->>>>>>> 5c799dc3
         };
         let cfg_build = ConfigOpts {
             build: Some(opts),
