//! Trunk config.
//!
//! Trunk takes the typical layered configuration approach. There are 3 layers. The
//! `Trunk.toml` config file is the base, which is then superseded by environment variables,
//! which are finally superseded by CLI arguments and options.

mod manifest;
mod models;
#[cfg(test)]
mod models_test;
mod rt;

/// The default name of the directory where final build artifacts are
/// placed after a successful build.
pub const DIST_DIR: &str = "dist";
/// The name of the directory used to stage build artifacts during an active build.
pub const STAGE_DIR: &str = ".stage";

pub use manifest::CargoMetadata;
<<<<<<< HEAD
pub use models::{ConfigOpts, ConfigOptsBuild, ConfigOptsClean, ConfigOptsProxy, ConfigOptsServe, ConfigOptsTools, ConfigOptsWatch};
pub use rt::{Features, RtcBuild, RtcClean, RtcServe, RtcWatch};
=======
pub use models::{
    ConfigOpts, ConfigOptsBuild, ConfigOptsClean, ConfigOptsHook, ConfigOptsProxy, ConfigOptsServe,
    ConfigOptsTools, ConfigOptsWatch,
};
pub use rt::{RtcBuild, RtcClean, RtcServe, RtcWatch};
>>>>>>> 5c799dc3
<|MERGE_RESOLUTION|>--- conflicted
+++ resolved
@@ -17,13 +17,10 @@
 pub const STAGE_DIR: &str = ".stage";
 
 pub use manifest::CargoMetadata;
-<<<<<<< HEAD
-pub use models::{ConfigOpts, ConfigOptsBuild, ConfigOptsClean, ConfigOptsProxy, ConfigOptsServe, ConfigOptsTools, ConfigOptsWatch};
-pub use rt::{Features, RtcBuild, RtcClean, RtcServe, RtcWatch};
-=======
+
 pub use models::{
     ConfigOpts, ConfigOptsBuild, ConfigOptsClean, ConfigOptsHook, ConfigOptsProxy, ConfigOptsServe,
     ConfigOptsTools, ConfigOptsWatch,
 };
-pub use rt::{RtcBuild, RtcClean, RtcServe, RtcWatch};
->>>>>>> 5c799dc3
+
+pub use rt::{Features, RtcBuild, RtcClean, RtcServe, RtcWatch};