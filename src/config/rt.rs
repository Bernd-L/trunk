use std::collections::HashMap;
use std::net::{IpAddr, Ipv4Addr};
use std::path::PathBuf;
use std::sync::Arc;

<<<<<<< HEAD
use anyhow::{anyhow, bail, Context, Result};
use http_types::Url;
=======
use anyhow::{anyhow, Context, Result};
use axum::http::Uri;
>>>>>>> 5c799dc3

use crate::config::{
    ConfigOptsBuild, ConfigOptsClean, ConfigOptsHook, ConfigOptsProxy, ConfigOptsServe,
    ConfigOptsTools, ConfigOptsWatch,
};

/// Config options for the cargo build command
#[derive(Clone, Debug)]
pub enum Features {
    /// If the cargo features were not specified.
    Unspecified,
    /// Use cargo's `--all-features` flag during compilation.
    All,
    /// Space or comma separated list of cargo features to activate.
    Explicit(String),
    /// Use cargo's `--no-default-features` flag during compilation.
    NoDefault,
}

/// Runtime config for the build system.
#[derive(Clone, Debug)]
pub struct RtcBuild {
    /// The index HTML file to drive the bundling process.
    pub target: PathBuf,
    /// The parent directory of the target index HTML file.
    pub target_parent: PathBuf,
    /// Build in release mode.
    pub release: bool,
    /// The public URL from which assets are to be served.
    pub public_url: String,
    pub filehash: bool,
    /// The directory where final build artifacts are placed after a successful build.
    pub final_dist: PathBuf,
    /// The directory used to stage build artifacts during an active build.
    pub staging_dist: PathBuf,
    /// The configuration of the features passed to cargo.
    pub cargo_features: Features,
    /// Configuration for automatic application download.
    pub tools: ConfigOptsTools,
    /// Build process hooks.
    pub hooks: Vec<ConfigOptsHook>,
    /// A bool indicating if the output HTML should have the WebSocket autoloader injected.
    ///
    /// This value is configured via the server config only. If the server is not being used, then
    /// the autoloader will not be injected.
    pub inject_autoloader: bool,
    /// Optional pattern for the app loader script.
    pub pattern_script: Option<String>,
    /// Optional pattern for the app preload element.
    pub pattern_preload: Option<String>,
    /// Optional replacement parameters corresponding to the patterns provided in
    /// `pattern_script` and `pattern_preload`.
    pub pattern_params: Option<HashMap<String, String>>,
}

impl RtcBuild {
    /// Construct a new instance.
    pub(super) fn new(
        opts: ConfigOptsBuild,
        tools: ConfigOptsTools,
        hooks: Vec<ConfigOptsHook>,
        inject_autoloader: bool,
    ) -> Result<Self> {
        // Get the canonical path to the target HTML file.
        let pre_target = opts.target.clone().unwrap_or_else(|| "index.html".into());
        let target = pre_target.canonicalize().with_context(|| {
            format!(
                "error getting canonical path to source HTML file {:?}",
                &pre_target
            )
        })?;

        // Get the target HTML's parent dir, falling back to OS specific root, as that is the only
        // time where no parent could be determined.
        let target_parent = target
            .parent()
            .map(|path| path.to_owned())
            .unwrap_or_else(|| PathBuf::from(std::path::MAIN_SEPARATOR.to_string()));

        // Ensure the final dist dir exists and that we have a canonical path to the dir. Normally
        // we would want to avoid such an action at this layer, however to ensure that other layers
        // have a reliable FS path to work with, we make an exception here.
        let final_dist = opts
            .dist
            .unwrap_or_else(|| target_parent.join(super::DIST_DIR));
        if !final_dist.exists() {
            std::fs::create_dir(&final_dist).with_context(|| {
                format!("error creating final dist directory {:?}", &final_dist)
            })?;
        }
        let final_dist = final_dist
            .canonicalize()
            .context("error taking canonical path to dist dir")?;
        let staging_dist = final_dist.join(super::STAGE_DIR);

        // Highlander-rule: There can be only one (prohibits contradicting arguments):
        let cargo_features = if (opts.all_features && opts.no_default_features)
            || (opts.no_default_features && opts.features.is_some())
            || (opts.all_features && opts.features.is_some())
        {
            bail!("Cannot combine two or more of: --no-default-features, --all-features, and --features")
        } else if opts.all_features {
            Features::All
        } else if opts.no_default_features {
            Features::NoDefault
        } else if let Some(explicit_list) = opts.features {
            Features::Explicit(explicit_list)
        } else {
            Features::Unspecified
        };

        Ok(Self {
            target,
            target_parent,
            release: opts.release,
            public_url: opts.public_url.unwrap_or_else(|| "/".into()),
            filehash: opts.filehash.unwrap_or(true),
            staging_dist,
            final_dist,
<<<<<<< HEAD
            public_url: opts.public_url.unwrap_or_else(|| "/".into()),
            cargo_features,
=======
>>>>>>> 5c799dc3
            tools,
            hooks,
            inject_autoloader,
            pattern_script: opts.pattern_script,
            pattern_preload: opts.pattern_preload,
            pattern_params: opts.pattern_params,
        })
    }
}

/// Runtime config for the watch system.
#[derive(Clone, Debug)]
pub struct RtcWatch {
    /// Runtime config for the build system.
    pub build: Arc<RtcBuild>,
    /// Paths to watch, defaults to the build target parent directory.
    pub paths: Vec<PathBuf>,
    /// Paths to ignore.
    pub ignored_paths: Vec<PathBuf>,
}

impl RtcWatch {
    pub(super) fn new(
        build_opts: ConfigOptsBuild,
        opts: ConfigOptsWatch,
        tools: ConfigOptsTools,
        hooks: Vec<ConfigOptsHook>,
        inject_autoloader: bool,
    ) -> Result<Self> {
        let build = Arc::new(RtcBuild::new(build_opts, tools, hooks, inject_autoloader)?);

        // Take the canonical path of each of the specified watch targets.
        let mut paths = vec![];
        for path in opts.watch.unwrap_or_default() {
            let canon_path = path
                .canonicalize()
                .map_err(|_| anyhow!("invalid watch path provided: {:?}", path))?;
            paths.push(canon_path);
        }
        // If no watch paths were provied, then we default to the target HTML's parent dir.
        if paths.is_empty() {
            paths.push(build.target_parent.clone());
        }

        // Take the canonical path of each of the specified ignore targets.
        let mut ignored_paths = match opts.ignore {
            None => vec![],
            Some(paths) => {
                paths
                    .into_iter()
                    .try_fold(vec![], |mut acc, path| -> Result<Vec<PathBuf>> {
                        let canon_path = path
                            .canonicalize()
                            .map_err(|_| anyhow!("invalid ignore path provided: {:?}", path))?;
                        acc.push(canon_path);
                        Ok(acc)
                    })?
            }
        };
        // Ensure the final dist dir is always ignored.
        ignored_paths.push(build.final_dist.clone());

        Ok(Self {
            build,
            paths,
            ignored_paths,
        })
    }
}

/// Runtime config for the serve system.
#[derive(Clone, Debug)]
pub struct RtcServe {
    /// Runtime config for the watch system.
    pub watch: Arc<RtcWatch>,
    /// The IP address to serve on.
    pub address: IpAddr,
    /// The port to serve on.
    pub port: u16,
    /// Open a browser tab once the initial build is complete.
    pub open: bool,
    /// A URL to which requests will be proxied.
    pub proxy_backend: Option<Uri>,
    /// The URI on which to accept requests which are to be rewritten and proxied to backend.
    pub proxy_rewrite: Option<String>,
    /// Configure the proxy for handling WebSockets.
    pub proxy_ws: bool,
    /// Configure the proxy to accept insecure connections.
    pub proxy_insecure: bool,
    /// Any proxies configured to run along with the server.
    pub proxies: Option<Vec<ConfigOptsProxy>>,
    /// Whether to disable auto-reload of the web page when a build completes.
    pub no_autoreload: bool,
}

impl RtcServe {
    pub(super) fn new(
        build_opts: ConfigOptsBuild,
        watch_opts: ConfigOptsWatch,
        opts: ConfigOptsServe,
        tools: ConfigOptsTools,
        hooks: Vec<ConfigOptsHook>,
        proxies: Option<Vec<ConfigOptsProxy>>,
    ) -> Result<Self> {
        let watch = Arc::new(RtcWatch::new(
            build_opts,
            watch_opts,
            tools,
            hooks,
            !opts.no_autoreload,
        )?);
        Ok(Self {
            watch,
            address: opts.address.unwrap_or(IpAddr::V4(Ipv4Addr::LOCALHOST)),
            port: opts.port.unwrap_or(8080),
            open: opts.open,
            proxy_backend: opts.proxy_backend,
            proxy_rewrite: opts.proxy_rewrite,
            proxy_insecure: opts.proxy_insecure,
            proxy_ws: opts.proxy_ws,
            proxies,
            no_autoreload: opts.no_autoreload,
        })
    }
}

/// Runtime config for the clean system.
#[derive(Clone, Debug)]
pub struct RtcClean {
    /// The output dir for all final assets.
    pub dist: PathBuf,
    /// Optionally perform a cargo clean.
    pub cargo: bool,
}

impl RtcClean {
    pub(super) fn new(opts: ConfigOptsClean) -> Self {
        Self {
            dist: opts.dist.unwrap_or_else(|| super::DIST_DIR.into()),
            cargo: opts.cargo,
        }
    }
}<|MERGE_RESOLUTION|>--- conflicted
+++ resolved
@@ -3,13 +3,8 @@
 use std::path::PathBuf;
 use std::sync::Arc;
 
-<<<<<<< HEAD
 use anyhow::{anyhow, bail, Context, Result};
-use http_types::Url;
-=======
-use anyhow::{anyhow, Context, Result};
 use axum::http::Uri;
->>>>>>> 5c799dc3
 
 use crate::config::{
     ConfigOptsBuild, ConfigOptsClean, ConfigOptsHook, ConfigOptsProxy, ConfigOptsServe,
@@ -129,11 +124,7 @@
             filehash: opts.filehash.unwrap_or(true),
             staging_dist,
             final_dist,
-<<<<<<< HEAD
-            public_url: opts.public_url.unwrap_or_else(|| "/".into()),
             cargo_features,
-=======
->>>>>>> 5c799dc3
             tools,
             hooks,
             inject_autoloader,
