use std::path::PathBuf;
use std::sync::Arc;

use anyhow::{anyhow, bail, Context, Result};
use http_types::Url;

use crate::config::{ConfigOptsBuild, ConfigOptsClean, ConfigOptsProxy, ConfigOptsServe, ConfigOptsTools, ConfigOptsWatch};

/// Config options for the cargo build command
#[derive(Clone, Debug)]
pub enum Features {
    /// If the cargo features were not specified.
    Unspecified,
    /// Use cargo's `--all-features` flag during compilation.
    All,
    /// Space or comma separated list of cargo features to activate.
    Explicit(String),
    /// Use cargo's `--no-default-features` flag during compilation.
    NoDefault,
}

/// Runtime config for the build system.
#[derive(Clone, Debug)]
pub struct RtcBuild {
    /// The index HTML file to drive the bundling process.
    pub target: PathBuf,
    /// The parent directory of the target index HTML file.
    pub target_parent: PathBuf,
    /// Build in release mode.
    pub release: bool,
    /// The public URL from which assets are to be served.
    pub public_url: String,
    /// The directory where final build artifacts are placed after a successful build.
    pub final_dist: PathBuf,
    /// The directory used to stage build artifacts during an active build.
    pub staging_dist: PathBuf,
<<<<<<< HEAD
    /// The configuration of the features passed to cargo.
    pub cargo_features: Features,
=======
    /// Configuration for automatic application download.
    pub tools: ConfigOptsTools,
>>>>>>> f82ded82
}

impl RtcBuild {
    /// Construct a new instance.
    pub(super) fn new(opts: ConfigOptsBuild, tools: ConfigOptsTools) -> Result<Self> {
        // Get the canonical path to the target HTML file.
        let pre_target = opts.target.clone().unwrap_or_else(|| "index.html".into());
        let target = pre_target
            .canonicalize()
            .with_context(|| format!("error getting canonical path to source HTML file {:?}", &pre_target))?;

        // Get the target HTML's parent dir, falling back to OS specific root, as that is the only
        // time where no parent could be determined.
        let target_parent = target
            .parent()
            .map(|path| path.to_owned())
            .unwrap_or_else(|| PathBuf::from(std::path::MAIN_SEPARATOR.to_string()));

        // Ensure the final dist dir exists and that we have a canonical path to the dir. Normally
        // we would want to avoid such an action at this layer, however to ensure that other layers
        // have a reliable FS path to work with, we make an exception here.
        let final_dist = opts.dist.unwrap_or_else(|| target_parent.join(super::DIST_DIR));
        if !final_dist.exists() {
            std::fs::create_dir(&final_dist).with_context(|| format!("error creating final dist directory {:?}", &final_dist))?;
        }
        let final_dist = final_dist
            .canonicalize()
            .context("error taking canonical path to dist dir")?;
        let staging_dist = final_dist.join(super::STAGE_DIR);

        // Highlander-rule: There can be only one (prohibits contradicting arguments):
        let cargo_features = if (opts.all_features && opts.no_default_features)
            || (opts.no_default_features && opts.features.is_some())
            || (opts.all_features && opts.features.is_some())
        {
            bail!("Cannot combine two or more of: --no-default-features, --all-features, and --features")
        } else if opts.all_features {
            Features::All
        } else if opts.no_default_features {
            Features::NoDefault
        } else if let Some(explicit_list) = opts.features {
            Features::Explicit(explicit_list)
        } else {
            Features::Unspecified
        };

        Ok(Self {
            target,
            target_parent,
            release: opts.release,
            staging_dist,
            final_dist,
            public_url: opts.public_url.unwrap_or_else(|| "/".into()),
<<<<<<< HEAD
            cargo_features,
=======
            tools,
>>>>>>> f82ded82
        })
    }
}

/// Runtime config for the watch system.
#[derive(Clone, Debug)]
pub struct RtcWatch {
    /// Runtime config for the build system.
    pub build: Arc<RtcBuild>,
    /// Paths to watch, defaults to the build target parent directory.
    pub paths: Vec<PathBuf>,
    /// Paths to ignore.
    pub ignored_paths: Vec<PathBuf>,
}

impl RtcWatch {
    pub(super) fn new(build_opts: ConfigOptsBuild, opts: ConfigOptsWatch, tools: ConfigOptsTools) -> Result<Self> {
        let build = Arc::new(RtcBuild::new(build_opts, tools)?);

        // Take the canonical path of each of the specified watch targets.
        let mut paths = vec![];
        for path in opts.watch.unwrap_or_default() {
            let canon_path = path
                .canonicalize()
                .map_err(|_| anyhow!("invalid watch path provided: {:?}", path))?;
            paths.push(canon_path);
        }
        // If no watch paths were provied, then we default to the target HTML's parent dir.
        if paths.is_empty() {
            paths.push(build.target_parent.clone());
        }

        // Take the canonical path of each of the specified ignore targets.
        let mut ignored_paths = match opts.ignore {
            None => vec![],
            Some(paths) => paths
                .into_iter()
                .try_fold(vec![], |mut acc, path| -> Result<Vec<PathBuf>> {
                    let canon_path = path
                        .canonicalize()
                        .map_err(|_| anyhow!("invalid ignore path provided: {:?}", path))?;
                    acc.push(canon_path);
                    Ok(acc)
                })?,
        };
        // Ensure the final dist dir is always ignored.
        ignored_paths.push(build.final_dist.clone());

        Ok(Self { build, paths, ignored_paths })
    }
}

/// Runtime config for the serve system.
#[derive(Clone, Debug)]
pub struct RtcServe {
    /// Runtime config for the watch system.
    pub watch: Arc<RtcWatch>,
    /// The port to serve on.
    pub port: u16,
    /// Open a browser tab once the initial build is complete.
    pub open: bool,
    /// A URL to which requests will be proxied.
    pub proxy_backend: Option<Url>,
    /// The URI on which to accept requests which are to be rewritten and proxied to backend.
    pub proxy_rewrite: Option<String>,
    /// Configure the proxy for handling WebSockets.
    pub proxy_ws: bool,
    /// Any proxies configured to run along with the server.
    pub proxies: Option<Vec<ConfigOptsProxy>>,
}

impl RtcServe {
    pub(super) fn new(
        build_opts: ConfigOptsBuild, watch_opts: ConfigOptsWatch, opts: ConfigOptsServe, tools: ConfigOptsTools,
        proxies: Option<Vec<ConfigOptsProxy>>,
    ) -> Result<Self> {
        let watch = Arc::new(RtcWatch::new(build_opts, watch_opts, tools)?);
        Ok(Self {
            watch,
            port: opts.port.unwrap_or(8080),
            open: opts.open,
            proxy_backend: opts.proxy_backend,
            proxy_rewrite: opts.proxy_rewrite,
            proxy_ws: opts.proxy_ws,
            proxies,
        })
    }
}

/// Runtime config for the clean system.
#[derive(Clone, Debug)]
pub struct RtcClean {
    /// The output dir for all final assets.
    pub dist: PathBuf,
    /// Optionally perform a cargo clean.
    pub cargo: bool,
}

impl RtcClean {
    pub(super) fn new(opts: ConfigOptsClean) -> Self {
        Self {
            dist: opts.dist.unwrap_or_else(|| super::DIST_DIR.into()),
            cargo: opts.cargo,
        }
    }
}<|MERGE_RESOLUTION|>--- conflicted
+++ resolved
@@ -34,13 +34,10 @@
     pub final_dist: PathBuf,
     /// The directory used to stage build artifacts during an active build.
     pub staging_dist: PathBuf,
-<<<<<<< HEAD
     /// The configuration of the features passed to cargo.
     pub cargo_features: Features,
-=======
     /// Configuration for automatic application download.
     pub tools: ConfigOptsTools,
->>>>>>> f82ded82
 }
 
 impl RtcBuild {
@@ -94,11 +91,8 @@
             staging_dist,
             final_dist,
             public_url: opts.public_url.unwrap_or_else(|| "/".into()),
-<<<<<<< HEAD
             cargo_features,
-=======
             tools,
->>>>>>> f82ded82
         })
     }
 }
